--- conflicted
+++ resolved
@@ -11,21 +11,13 @@
 path_utils = ["dunce", "path-clean", "path-slash"]
 
 [dependencies]
-<<<<<<< HEAD
-uuid = { version = "0.8.1", features = ["v4"] }
-serde = { version = "1.0.118", optional = true, features = ["derive"] }
-futures-core = { version = "0.3.9", default-features = false, features = ["alloc"] }
-type-uuid = { version = "0.1.2", optional = true, default-features = false }
-=======
-uuid = { version = "0.8", features = [ "v4" ] }
-asset-uuid = { path = "./asset-uuid", version = "0.1.0", optional = true }
+uuid = { version = "0.8", features = ["v4"] }
 serde = { version = "1.0", optional = true, features = ["derive"] }
 futures-core = { version = "0.3", default-features = false, features = ["alloc"] }
 type-uuid = { version = "0.1", optional = true, default-features = false }
 dunce = { version = "1.0", optional = true }
 path-clean = { version = "0.1", optional = true }
 path-slash = { version = "0.1.1", optional = true }
->>>>>>> 0a05a399
 
 [dev-dependencies]
 type-uuid = "0.1.2"
