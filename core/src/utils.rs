use crate::{AssetTypeId, AssetUuid};
use std::{
    ffi::OsStr,
    hash::{Hash, Hasher},
    path::{Path, PathBuf},
};

pub fn make_array<A, T>(slice: &[T]) -> A
where
    A: Sized + Default + AsMut<[T]>,
    T: Copy,
{
    let mut a = Default::default();
    <A as AsMut<[T]>>::as_mut(&mut a).copy_from_slice(slice);
    a
}

pub fn type_from_slice(slice: &[u8]) -> Option<AssetTypeId> {
    uuid_from_slice(slice).map(|uuid| AssetTypeId(uuid.0))
}

pub fn uuid_from_slice(slice: &[u8]) -> Option<AssetUuid> {
    const BYTES_LEN: usize = 16;

    let len = slice.len();

    if len != BYTES_LEN {
        return None;
    }

    let mut bytes: uuid::Bytes = [0; 16];
    bytes.copy_from_slice(slice);
    Some(AssetUuid(bytes))
}

pub fn to_meta_path(p: &Path) -> PathBuf {
    p.with_file_name(OsStr::new(
        &(p.file_name().unwrap().to_str().unwrap().to_owned() + ".meta"),
    ))
}

pub fn calc_import_artifact_hash<T, V>(id: &AssetUuid, import_hash: u64, dep_list: T) -> u64
where
    V: std::borrow::Borrow<AssetUuid>,
    T: IntoIterator<Item = V>,
{
    let mut hasher = ::std::collections::hash_map::DefaultHasher::new();
    import_hash.hash(&mut hasher);
    (*id).hash(&mut hasher);
<<<<<<< HEAD
    let mut deps: Vec<_> = dep_list.into_iter().collect();
=======
    let mut deps = dep_list.into_iter().collect::<Vec<_>>();
>>>>>>> 0a05a399
    deps.sort_by_key(|dep| *dep.borrow());
    deps.dedup_by_key(|dep| *dep.borrow());
    for dep in &deps {
        dep.borrow().hash(&mut hasher);
    }
    hasher.finish()
}

#[cfg(feature = "path_utils")]
pub fn canonicalize_path(path: &PathBuf) -> PathBuf {
    use path_slash::PathBufExt;
    let cleaned_path = PathBuf::from_slash(path_clean::clean(&path.to_slash_lossy()));
    PathBuf::from(dunce::simplified(&cleaned_path))
}<|MERGE_RESOLUTION|>--- conflicted
+++ resolved
@@ -47,11 +47,7 @@
     let mut hasher = ::std::collections::hash_map::DefaultHasher::new();
     import_hash.hash(&mut hasher);
     (*id).hash(&mut hasher);
-<<<<<<< HEAD
     let mut deps: Vec<_> = dep_list.into_iter().collect();
-=======
-    let mut deps = dep_list.into_iter().collect::<Vec<_>>();
->>>>>>> 0a05a399
     deps.sort_by_key(|dep| *dep.borrow());
     deps.dedup_by_key(|dep| *dep.borrow());
     for dep in &deps {
@@ -61,8 +57,8 @@
 }
 
 #[cfg(feature = "path_utils")]
-pub fn canonicalize_path(path: &PathBuf) -> PathBuf {
-    use path_slash::PathBufExt;
+pub fn canonicalize_path(path: &Path) -> PathBuf {
+    use path_slash::{PathBufExt, PathExt};
     let cleaned_path = PathBuf::from_slash(path_clean::clean(&path.to_slash_lossy()));
     PathBuf::from(dunce::simplified(&cleaned_path))
 }